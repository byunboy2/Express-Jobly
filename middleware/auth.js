"use strict";

/** Convenience middleware to handle common auth cases in routes. */

const jwt = require("jsonwebtoken");
const { SECRET_KEY } = require("../config");
const { UnauthorizedError } = require("../expressError");


/** Middleware: Authenticate user.
 *
 * If a token was provided, verify it, and, if valid, store the token payload
 * on res.locals (this will include the username and isAdmin field.)
 *
 * It's not an error if no token was provided or if the token is not valid.
 */

function authenticateJWT(req, res, next) {
  try {
    const authHeader = req.headers && req.headers.authorization;
    if (authHeader) {
      const token = authHeader.replace(/^[Bb]earer /, "").trim();
      res.locals.user = jwt.verify(token, SECRET_KEY);
    }
    return next();
  } catch (err) {
    return next();
  }
}

/** Middleware to use when they must be logged in.
 *
 * If not, raises Unauthorized.
 */

function ensureLoggedIn(req, res, next) {
  if (!res.locals.user) throw new UnauthorizedError();
  return next();
}




/** Middleware: Check if user has admin authorization.
 *
 * else raise unauthorized error
 *
 */

function ensureIsAdmin(req, res, next) {
  if (res.locals.user?.isAdmin !== true) throw new UnauthorizedError();
  return next();
}


/** Middleware: Check if user is the owner of the account in question or
 * is admin
 *
 * else raise unauthorized error
 */

<<<<<<< HEAD
function checkAccountAuth(req, res, next) {
  if (req.params.username === res.locals.user.username ||
    res.locals.user.isAdmin === true) {
    return next();
=======
function ensureCorrectUserOrAdmin(req, res, next) {
  if (req.params.username === res.locals.user?.username ||
      res.locals.user?.isAdmin === true) {
      return next();
>>>>>>> ed8a242a
  }

  throw new UnauthorizedError();
}

module.exports = {
  authenticateJWT,
  ensureLoggedIn,
  ensureIsAdmin,
  ensureCorrectUserOrAdmin,
};<|MERGE_RESOLUTION|>--- conflicted
+++ resolved
@@ -59,17 +59,10 @@
  * else raise unauthorized error
  */
 
-<<<<<<< HEAD
-function checkAccountAuth(req, res, next) {
-  if (req.params.username === res.locals.user.username ||
-    res.locals.user.isAdmin === true) {
-    return next();
-=======
 function ensureCorrectUserOrAdmin(req, res, next) {
   if (req.params.username === res.locals.user?.username ||
-      res.locals.user?.isAdmin === true) {
-      return next();
->>>>>>> ed8a242a
+    res.locals.user?.isAdmin === true) {
+    return next();
   }
 
   throw new UnauthorizedError();
