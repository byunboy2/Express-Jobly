"use strict";

const db = require("../db.js");
const User = require("../models/user");
const Company = require("../models/company");
const { createToken } = require("../helpers/tokens");
const Job = require("../models/job.js");




async function commonBeforeAll() {
  // noinspection SqlWithoutWhere
  await db.query("DELETE FROM users");
  // noinspection SqlWithoutWhere
  await db.query("DELETE FROM companies");

  await Company.create(
      {
        handle: "c1",
        name: "C1",
        numEmployees: 1,
        description: "Desc1",
        logoUrl: "http://c1.img",
      });
  await Company.create(
      {
        handle: "c2",
        name: "C2",
        numEmployees: 2,
        description: "Desc2",
        logoUrl: "http://c2.img",
      });
  await Company.create(
      {
        handle: "c3",
        name: "C3",
        numEmployees: 3,
        description: "Desc3",
        logoUrl: "http://c3.img",
      });

  await User.register({
    username: "u1",
    firstName: "U1F",
    lastName: "U1L",
    email: "user1@user.com",
    password: "password1",
    isAdmin: false,
  });
  await User.register({
    username: "u2",
    firstName: "U2F",
    lastName: "U2L",
    email: "user2@user.com",
    password: "password2",
    isAdmin: false,
  });
  await User.register({
    username: "u3",
    firstName: "U3F",
    lastName: "U3L",
    email: "user3@user.com",
    password: "password3",
    isAdmin: false,
  });
<<<<<<< HEAD

=======
  await User.register({
    username: "admin",
    firstName: "Admin",
    lastName: "Admin",
    email: "admin@admin.com",
    password: "admin",
    isAdmin: true,
  });
>>>>>>> ed8a242a
}

async function commonBeforeEach() {
  await db.query("BEGIN");
}

async function commonAfterEach() {
  await db.query("ROLLBACK");
}

async function commonAfterAll() {
  await db.end();
}


const u1Token = createToken({ username: "u1", isAdmin: false });
const u2Token = createToken({ username: "u2", isAdmin: false });
const adminToken = createToken({ username: "admin", isAdmin: true });

module.exports = {
  commonBeforeAll,
  commonBeforeEach,
  commonAfterEach,
  commonAfterAll,
  u1Token,
  u2Token,
  adminToken,
};
<|MERGE_RESOLUTION|>--- conflicted
+++ resolved
@@ -16,29 +16,29 @@
   await db.query("DELETE FROM companies");
 
   await Company.create(
-      {
-        handle: "c1",
-        name: "C1",
-        numEmployees: 1,
-        description: "Desc1",
-        logoUrl: "http://c1.img",
-      });
+    {
+      handle: "c1",
+      name: "C1",
+      numEmployees: 1,
+      description: "Desc1",
+      logoUrl: "http://c1.img",
+    });
   await Company.create(
-      {
-        handle: "c2",
-        name: "C2",
-        numEmployees: 2,
-        description: "Desc2",
-        logoUrl: "http://c2.img",
-      });
+    {
+      handle: "c2",
+      name: "C2",
+      numEmployees: 2,
+      description: "Desc2",
+      logoUrl: "http://c2.img",
+    });
   await Company.create(
-      {
-        handle: "c3",
-        name: "C3",
-        numEmployees: 3,
-        description: "Desc3",
-        logoUrl: "http://c3.img",
-      });
+    {
+      handle: "c3",
+      name: "C3",
+      numEmployees: 3,
+      description: "Desc3",
+      logoUrl: "http://c3.img",
+    });
 
   await User.register({
     username: "u1",
@@ -64,9 +64,6 @@
     password: "password3",
     isAdmin: false,
   });
-<<<<<<< HEAD
-
-=======
   await User.register({
     username: "admin",
     firstName: "Admin",
@@ -75,7 +72,6 @@
     password: "admin",
     isAdmin: true,
   });
->>>>>>> ed8a242a
 }
 
 async function commonBeforeEach() {
